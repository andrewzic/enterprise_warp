--- conflicted
+++ resolved
@@ -645,19 +645,11 @@
                         template_sel.__code__.co_firstlineno,
                         template_sel.__code__.co_lnotab]
 
-<<<<<<< HEAD
-
-  #dealing with backwards-compatibility for types.CodeType
-  if 3.0 < float(sys.version[0:3]) < 3.8:
-    list_codetype_args_ext = [template_sel.__code__.co_kwonlyargcount]
-  elif float(sys.version[0:3]) >= 3.8:
-=======
   #dealing with backwards-compatibility for types.CodeType
   sys_pyversion = float(sys.version[0:3])
   if 3.0 < sys_pyversion < 3.8:
     list_codetype_args_ext = [template_sel.__code__.co_kwonlyargcount]
   elif sys_pyversion >= 3.8:
->>>>>>> 0c53b6fb
     list_codetype_args_ext = [template_sel.__code__.co_posonlyargcount,\
                               template_sel.__code__.co_kwonlyargcount]
   else:
