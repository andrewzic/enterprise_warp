import bilby

class PTABilbyLikelihood(bilby.Likelihood):
    """
    The class that wraps Enterprise likelihood in Bilby likelihood.

    Parameters
    ----------
    pta: enterprise.signals.signal_base.PTA
      Enterprise PTA object that contains pulsar data and noise models
    parameters: list
      A list of signal parameter names
    """
    def __init__(self, pta, parameters):
        self.pta = pta
        self.parameters = parameters
        self._marginalized_parameters = []

    def log_likelihood(self):
        tmparams = []
        tmparamname = None
        curparameters = {}
        
        # add timing parameters into a list
        for param in self.parameters:
            if "timing model_tmparams" in param:
                tmparams.append(self.parameters[param])
                if tmparamname is None:
                    tmparamname = "_".join(param.split("_")[:-1])
            else:
                curparameters[param] = self.parameters[param]
        if tmparamname is not None:
            curparameters[tmparamname] = tmparams

        return self.pta.get_lnlikelihood(curparameters)

    def get_one_sample(self):
        return {par.name: par.sample() for par in self.pta.params}

def get_bilby_prior_dict(pta):
    """
    Get Bilby parameter dict from Enterprise PTA object.
    Currently only works with uniform priors.

    Parameters
    ----------
    pta: enterprise.signals.signal_base.PTA
      Enterprise PTA object that contains pulsar data and noise models
    """
    priors = dict()
    for param in pta.params:

<<<<<<< HEAD
        if param.size==None:
            if param.type=='uniform':
                #priors[param.name] = bilby.core.prior.Uniform( \
                #    param._pmin, param._pmax, param.name)
                priors[param.name] = bilby.core.prior.Uniform( \
                    # param._pmin
                    param.prior._defaults['pmin'], param.prior._defaults['pmax'], \
                    param.name)
            elif param.type=='normal':
                #priors[param.name] = bilby.core.prior.Normal( \
                #    param._mu, param._sigma, param.name)
                priors[param.name] = bilby.core.prior.Normal( \
                    param.prior._defaults['mu'], param.prior._defaults['sigma'], \
                    param.name)
            else:
                raise ValueError(
                    "Unknown prior type for translation into Bilby. "
                    "Known types: Normal, Uniform."
                )
=======
      if param.size==None:
        if param.type=='uniform':
          #priors[param.name] = bilby.core.prior.Uniform( \
          #    param._pmin, param._pmax, param.name)
          priors[param.name] = bilby.core.prior.Uniform( \
              # param._pmin
              param.prior._defaults['pmin'], param.prior._defaults['pmax'], \
              param.name)
        elif param.type=='normal':
          #priors[param.name] = bilby.core.prior.Normal( \
          #    param._mu, param._sigma, param.name)
          priors[param.name] = bilby.core.prior.Normal( \
              param.prior._defaults['mu'], param.prior._defaults['sigma'], \
              param.name)
        elif param.type=='truncnorm':
          priors[param.name] = bilby.core.prior.TruncatedGaussian( \
              param.prior._defaults['mu'], param.prior._defaults['sigma'], \
              param.prior._defaults['min'], param.prior._defaults['max'], \
              param.name)
        else:
          raise ValueError('Unknown prior type for translation into Bilby. \
                            Known types: Normal, Uniform.')
>>>>>>> 2965fbac

        else:
            print(param.name, param.type)
            if param.name=='jup_orb_elements' and param.type=='uniform':
                for ii in range(param.size):
                    priors[param.name+'_'+str(ii)] = bilby.core.prior.Uniform(
                        -0.05, 0.05, param.name+'_'+str(ii)
                    )
            elif "timing model_tmparams" in param.name and param.type == "uniform":
                for ii in range(param.size):
                    priors[param.name + "_" + str(ii)] = bilby.core.prior.Uniform(
                        param.prior._defaults['pmin'],
                        param.prior._defaults['pmax'],
                        param.name + "_" + str(ii)
                    )
            else:
                raise ValueError(
                    "Unknown prior with non-unit size for "
                    "translation into Bilby. Known prior: "
                    "jup_orb_elements or tmparams of type "
                    "Uniform."
                )

    # Consistency check
    for key, val in priors.items():
        if key not in pta.param_names:
            print('[!] Warning: Bilby\'s ',key,' is not in PTA params:',\
                  pta.param_names)

    return priors<|MERGE_RESOLUTION|>--- conflicted
+++ resolved
@@ -50,7 +50,6 @@
     priors = dict()
     for param in pta.params:
 
-<<<<<<< HEAD
         if param.size==None:
             if param.type=='uniform':
                 #priors[param.name] = bilby.core.prior.Uniform( \
@@ -65,35 +64,16 @@
                 priors[param.name] = bilby.core.prior.Normal( \
                     param.prior._defaults['mu'], param.prior._defaults['sigma'], \
                     param.name)
+            elif param.type=='truncnorm':
+                priors[param.name] = bilby.core.prior.TruncatedGaussian( \
+                    param.prior._defaults['mu'], param.prior._defaults['sigma'], \
+                    param.prior._defaults['min'], param.prior._defaults['max'], \
+                    param.name)
             else:
                 raise ValueError(
                     "Unknown prior type for translation into Bilby. "
                     "Known types: Normal, Uniform."
                 )
-=======
-      if param.size==None:
-        if param.type=='uniform':
-          #priors[param.name] = bilby.core.prior.Uniform( \
-          #    param._pmin, param._pmax, param.name)
-          priors[param.name] = bilby.core.prior.Uniform( \
-              # param._pmin
-              param.prior._defaults['pmin'], param.prior._defaults['pmax'], \
-              param.name)
-        elif param.type=='normal':
-          #priors[param.name] = bilby.core.prior.Normal( \
-          #    param._mu, param._sigma, param.name)
-          priors[param.name] = bilby.core.prior.Normal( \
-              param.prior._defaults['mu'], param.prior._defaults['sigma'], \
-              param.name)
-        elif param.type=='truncnorm':
-          priors[param.name] = bilby.core.prior.TruncatedGaussian( \
-              param.prior._defaults['mu'], param.prior._defaults['sigma'], \
-              param.prior._defaults['min'], param.prior._defaults['max'], \
-              param.name)
-        else:
-          raise ValueError('Unknown prior type for translation into Bilby. \
-                            Known types: Normal, Uniform.')
->>>>>>> 2965fbac
 
         else:
             print(param.name, param.type)
