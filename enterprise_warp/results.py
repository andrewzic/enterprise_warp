import matplotlib
matplotlib.use('Agg')
#from matplotlib import rcParams
#rcParams['text.latex.preamble'] = r'\newcommand{\mathdefault}[1][]{}'
import matplotlib.pyplot as plt

import os
import re
import json
import shutil
import pickle
import optparse
import itertools
import numpy as np
import scipy as sp
import pandas as pd
from corner import corner
from datetime import datetime
from bilby import result as br
from chainconsumer import ChainConsumer
from dateutil.parser import parse as pdate

from enterprise_extensions.frequentist.optimal_statistic import \
OptimalStatistic as OptStat
from enterprise.signals import signal_base

from . import enterprise_warp

def parse_commandline():
  """
  Parsing command line arguments for action on results
  """

  parser = optparse.OptionParser()

  parser.add_option("-r", "--result", help="Output directory or a parameter \
                    file. In case of individual pulsar analysis, specify a \
                    directory that contains subdirectories with individual \
                    pulsar results. In case of an array analysis, specify a \
                    directory with result files.", \
                    default=None, type=str)

  parser.add_option("-i", "--info", help="Print information about all results. \
                    In case \"-n\" is specified, print an information about \
                    results for a specific pulsar.", \
                    default=0, type=int)

  parser.add_option("-n", "--name", help="Pulsar name or number (or \"all\")", \
                    default="all", type=str)

  parser.add_option("-c", "--corner", help="Plot corner (0 - no corner, 1 - \
                    corner, 2 - chainconsumer), ", default=0, type=int)

  parser.add_option("-p", "--par", help="Include only model parameters that \
                    contain \"par\" (more than one could be added)",
                    action="append", default=None, type=str)

  parser.add_option("-a", "--chains", help="Plot chains (1/0)", \
                    default=0, type=int)

  parser.add_option("-b", "--logbf", help="Display log Bayes factors (1/0)", \
                    default=0, type=int)

  parser.add_option("-f", "--noisefiles", help="Make noisefiles (1/0)", \
                    default=0, type=int)

  parser.add_option("-l", "--credlevels", help="Credible levels (1/0)", \
                    default=0, type=int)

  parser.add_option("-m", "--covm", help="Collect PTMCMCSampler covariance \
                    matrices (1/0)", default=0, type=int)

  parser.add_option("-u", "--separate_earliest", help="Separate the first MCMC \
                    samples (fraction). Optional: add --par to also separate \
                    the chain with only --par columns.", default=0., type=float)

  parser.add_option("-s", "--load_separated", help="Attempt to load separated \
                    chain files with names chain_DATETIME(14-symb)_PARS.txt. \
                    If --par are supplied, load only files with --par \
                    columns.", default=0, type=int)


  parser.add_option("-o", "--optimal_statistic", help="Calculate optimal \
                    statistic and make key plots (1/0)", default = 0,
                    type = int)

  parser.add_option("-g", "--optimal_statistic_orfs", help = "Set overlap \
                    reduction function form for optimal statistic analysis. \
                    Allowed options: \
                    all, hd (Hellings-Downs), quadrupole, dipole, monopole",
                    default = "hd,dipole,monopole", type = str)

  parser.add_option("-N", "--optimal_statistic_nsamples", help = "Set integer \
                    number of samples for noise-marginalised optimal statistic \
                    analysis.",
                    default = 1000, type = int)

  parser.add_option("-M", "--optimal_statistic_nmodel", help = "Set which \
                    model index will be used for optimal statistic",
                    default = 0, type = int)

  parser.add_option("-L", "--load_optimal_statistic_results", help = "load \
                    results from optimal statistic analysis. Do not recalculate\
                    any results. (1/0)",
                    default = 0, type = int)

  parser.add_option("-P", "--nopta", help = "Do not initiate PTA object or\
                    Optimal Statistic object. Useful if just replotting premade\
                    OptStat results. (1/0)",
                    default = 0, type = int)


  parser.add_option("-y", "--bilby", help="Load bilby result", \
                    default=0, type=int)

<<<<<<< HEAD
  parser.add_option("--load_custom_model", help="Load in custom PPTA DR2 models", \
                      default=0, type=int)

=======
  parser.add_option("-P", "--custom_models_py", help = "Full path to a .py \
                    file with custom enterprise_warp model object, derived \
                    from enterprise_warp.StandardModels. It is only needed to \
                    correctly load a parameter file with unknown parameters. \
                    An alteriative: just use full path for --result, not \
                    the parameter file.",
                    default = None, type = str)

  parser.add_option("-M", "--custom_models", help = "Name of the custom \
                    enterprise_warp model object in --custom_models_py.",
                    default = None, type = str)
>>>>>>> 0cbfc6e2

  opts, args = parser.parse_args()

  return opts

def get_HD_curve(zeta):

  coszeta = np.cos(zeta)
  xip = (1.-coszeta) / 2.
  HD = 3.*( 1./3. + xip * ( np.log(xip) -1./6.) )

  return HD/2.0

def get_dipole_curve(zeta):
  coszeta = np.cos(zeta)
  return coszeta

def load_custom_ppta_model():
  from . import ppta_dr2_models
  custom = ppta_dr2_models.PPTADR2Models
  return custom


def get_monopole_curve(zeta):
  return zeta * 0.0

def dist_mode_position(values, nbins=50):
  """
  Parameters
  ----------
  values: float
    Values of a distribution
  method: int
    Approximating a distribution with a histogram with this number of bins

  Returns
  -------
  value : float
    Position of the largest frequency bin
  """
  nb, bins, patches = plt.hist(values, bins=nbins)
  plt.close()
  return bins[np.argmax(nb)]

def suitable_estimator(levels, errorbars_cdf = [16,84]):
  """
  Returns maximum-posterior value (posterior mode position) if it is within
  credible levels, otherwise returns 50%-CDF value.
  The function complements estimate_from_distribution().
  """
  if levels['maximum'] < levels[str(errorbars_cdf[1])] and \
     levels['maximum'] > levels[str(errorbars_cdf[0])]:
    return levels['maximum'], 'maximum'
  else:
    return levels['50'], '50'

def estimate_from_distribution(values, method='mode', errorbars_cdf = [16,84]):
  """
  Return estimate of a value from a distribution (i.e., an MCMC posterior)

  Parameters
  ----------
  values: float
    Values of a distribution
  method: str
    Currently available: mode or median

  Returns
  -------
  value : float
    Position of a mode or a median of a distribution, along the "values" axis
  """
  if method == 'median':
    return np.median(values)
  elif method == 'mode':
    return dist_mode_position(values)
  elif method == 'credlvl':
    levels = dict()
    levels['median'] = np.median(values)
    levels['maximum'] = dist_mode_position(values)
    levels[str(errorbars_cdf[0])] = \
           np.percentile(values, errorbars_cdf[0], axis=0)
    levels[str(errorbars_cdf[1])] = \
           np.percentile(values, errorbars_cdf[1], axis=0)
    levels[str(50)] = np.percentile(values, 50, axis=0)
    return levels

def make_noise_dict(psrname, chain, pars, method='mode', suffix = 'noise', \
  outdir = 'noisefiles/', recompute = True):
  """
  Create noise dictionary for a given MCMC or nested sampling chain.
  This is a dict that assigns a characteristic value (mode/median)
  to a parameter from the distribution of parameter values in a chain.
  Can be used for outputting a noise file or for use in further
  analysis (e.g. optimal statistic)
  """
  result_filename = outdir + '/' + psrname + '_' + suffix + '.json'

  if not recompute:
    if os.path.exists(result_filename):
      xx = json.load(open(result_filename, 'r'))
      return(xx)

  xx = {}
  for ct, par in enumerate(pars):
    xx[par] = estimate_from_distribution(chain[:,ct], method=method)
  return xx

def make_noise_files(psrname, chain, pars, outdir='noisefiles/',
                     method='mode', suffix='noise'):
  """
  Create noise files from a given MCMC or nested sampling chain.
  Noise file is a dict that assigns a characteristic value (mode/median)
  to a parameter from the distribution of parameter values in a chain.
  """

  xx = make_noise_dict(psrname, chain, pars, method = method)

  os.system('mkdir -p {}'.format(outdir))
  with open(outdir + '/' + psrname + '_' + suffix + '.json', 'w') as fout:
    json.dump(xx, fout, sort_keys=True, indent=4, separators=(',', ': '))


def check_if_psr_dir(folder_name):
  """
  Check if the folder name (without path) is in the enterprise_warp format:
  integer, underscore, pulsar name.
  """
  return bool(re.match(r'^\d{1,}_[J,B]\d{2,4}[+,-]\d{4,4}[A,B]{0,1}$',
  folder_name))



class OptimalStatisticResult(object):

  def __init__(self, OptimalStatistic, params, xi, rho, sig, OS, OS_err):
    self.OptimalStatistic = OptimalStatistic #OptimalStatistic object
    self.params = params #optimal statistic parameters
    self.xi = xi
    self.rho = rho
    self.sig = sig
    self.OS = OS #the actual A^2 optimal statistic
    self.OS_err = OS_err #optimal statistic error

  def add_marginalised(self, marginalised_os, marginalised_os_err):
    self.marginalised_os = marginalised_os
    self.marginalised_os_err = marginalised_os_err

  def weightedavg(self, _rho, _sig):

    weights, avg = 0., 0.
    for r,s in zip(_rho, _sig):
      weights += 1./(s*s)
      avg += r/(s*s)

    return avg/weights, np.sqrt(1./weights)
    #return np.average(_rho, _sig**-2.0), np.sqrt(np.sum(_sig**-2.0))

  def bin_crosscorr(self, zeta):

    idx = np.argsort(self.xi)
    xi_sorted = self.xi[idx]
    rho_sorted = self.rho[idx]
    sig_sorted = self.sig[idx]
    rho_avg, sig_avg = np.zeros(len(zeta)), np.zeros(len(zeta))


    for i,z in enumerate(zeta[:-1]):
      _rhos, _sigs = [], []
      for x,r,s in zip(xi,rho,sig):
        if x >= z and x < (z+10.):
          _rhos.append(r)
          _sigs.append(s)
        rho_avg[i], sig_avg[i] = self.weightedavg(_rhos, _sigs)

    return rho_avg, sig_avg

  def avg_ostat_bins(self, n_psr):
    # sort the cross-correlations by xi
    idx = np.argsort(self.xi)

    xi_sorted = self.xi[idx]
    rho_sorted = self.rho[idx]
    sig_sorted = self.sig[idx]

    # bin the cross-correlations so that there are the same number of \
    #pairs per bin
    # n_psr = len(self.psrs)
    npairs = int(n_psr*(n_psr - 1.0)/2.0)

    xi_avg = []
    xi_err = []

    rho_avg = []
    sig_avg = []

    i = 0
    while i < len(xi_sorted):

      xi_avg.append(np.mean(xi_sorted[i:int(npairs/8)+i]))
      xi_err.append(np.std(xi_sorted[i:int(npairs/8)+i]))

      r, s = self.weightedavg(rho_sorted[i:int(npairs/8)+i], \
        sig_sorted[i:npairs+i])
      rho_avg.append(r)
      sig_avg.append(s)

      i += int(npairs/8)

    xi_avg = np.array(xi_avg)
    xi_err = np.array(xi_err)
    rho_avg = np.array(rho_avg)
    sig_avg = np.array(sig_avg)

    #do we want to return these or add them as class attributes?
    self.xi_avg = xi_avg
    self.xi_err = xi_err
    self.rho_avg = rho_avg
    self.sig_avg = sig_avg

    return True

  def add_avg_ostat_bins(self, n_psr, xi_avg = np.array([None]), \
                                      xi_err = np.array([None]), \
                                      rho_avg = np.array([None]), \
                                      sig_avg = np.array([None])):
    if (xi_avg[0] == None) or \
       (xi_err[0] == None) or \
       (rho_avg[0] == None) or \
       (sig_avg[0] == None):
       self.avg_ostat_bins(n_psr)
    else:
      self.xi_avg = xi_avg
      self.xi_err = xi_err
      self.rho_avg = rho_avg
      self.sig_avg = sig_avg

    return True


class EnterpriseWarpResult(object):

  def __init__(self, opts, custom_models_obj=None):
    self.opts = opts
    self.custom_models_obj = custom_models_obj
    self.interpret_opts_result()
    self.get_psr_dirs()


  def main_pipeline(self):
    self._reset_covm()
    for psr_dir in self.psr_dirs:

      self.psr_dir = psr_dir
      success = self._scan_psr_output()
      if not success:
        continue

      self._get_covm()

      if not (self.opts.noisefiles or self.opts.logbf or self.opts.corner or \
              self.opts.chains):
        continue

      success = self.load_chains()
      if not success:
        continue

      self._separate_earliest()
      self._make_noisefiles()
      self._get_credible_levels()
      self._print_logbf()
      self._make_corner_plot()
      self._make_chain_plot()

    self._save_covm()

  def _scan_psr_output(self):

    self.outdir = self.outdir_all + '/' + self.psr_dir + '/'
    if self.opts.name is not 'all' and self.opts.name not in self.psr_dir:
      return False
    print('Processing ', self.psr_dir)

    self.get_pars()
    self.get_chain_file_name()

    return True

  def interpret_opts_result(self):
    """ Determine output directory from the --results argument """
    if os.path.isdir(self.opts.result):
      self.outdir_all = self.opts.result
    elif os.path.isfile(self.opts.result):
      self.params = enterprise_warp.Params(self.opts.result, \
                    init_pulsars=False, \
                    custom_models_obj=self.custom_models_obj)
      self.outdir_all = self.params.out + self.params.label_models + '_' + \
                        self.params.paramfile_label + '/'
    else:
      raise ValueError('--result seems to be neither a file, not a directory')


  def get_psr_dirs(self):
    """ Check if we need to loop over pulsar directories, or not """
    out_subdirs = np.array(os.listdir(self.outdir_all))
    psr_dir_mask = [check_if_psr_dir(dd) for dd in out_subdirs]
    self.psr_dirs = out_subdirs[psr_dir_mask]
    if self.psr_dirs.size == 0:
      self.psr_dirs = np.array([''])


  def get_chain_file_name(self):
    if self.opts.load_separated:
      outdirfiles = next(os.walk(self.outdir))[2]
      self.chain_file = list()
      for ff in outdirfiles:
        if len(ff.split('_')) < 2: continue
        timestr = ff.split('_')[1]
        if self.par_out_label=='' and timestr[-4:]=='.txt':
          timestr = timestr[:-4]
        elif self.par_out_label!='':
          pass
        else:
          continue
        if not (timestr.isdigit() and len(timestr)==14):
          continue
        #if self.par_out_label=='':
        #  if ff.split('_')[2]!=self.par_out_label:
        #    continue
        self.chain_file.append(self.outdir + ff)
      if not self.chain_file:
        self.chain_file = None
        print('Could not find chain file in ',self.outdir)

    else:
      if os.path.isfile(self.outdir + '/chain_1.0.txt'):
        self.chain_file = self.outdir + '/chain_1.0.txt'
      elif os.path.isfile(self.outdir + '/chain_1.txt'):
        self.chain_file = self.outdir + '/chain_1.txt'
      else:
        self.chain_file = None
        print('Could not find chain file in ',self.outdir)

    if self.opts.info and self.chain_file is not None:
      print('Available chain file ', self.chain_file, '(',
            int(np.round(os.path.getsize(self.chain_file)/1e6)), ' Mb)')


  def get_pars(self):
    self.par_out_label = '' if self.opts.par is None \
                            else '_'.join(self.opts.par)
    if not os.path.exists(self.outdir + '/pars_' + self.par_out_label + '.txt'):
      self.par_out_label = ''
    if self.opts.load_separated and self.par_out_label!='':
      self.pars = np.loadtxt(self.outdir + '/pars_' + self.par_out_label + \
                             '.txt', dtype=np.unicode_)
    else:
      self.pars = np.loadtxt(self.outdir + '/pars.txt', dtype=np.unicode_)
    self._get_par_mask()
    if self.opts.info and (self.opts.name != 'all' or self.psr_dir == ''):
      print('Parameter names:')
      for par in self.pars:
        print(par)


  def load_chains(self):
    """ Loading PTMCMC chains """
    if self.opts.load_separated:
      self.chain = np.empty((0,len(self.pars)))
      for ii, cf in enumerate(self.chain_file):
        if ii==0:
          self.chain = np.loadtxt(cf)
        else:
          self.chain = np.concatenate([self.chain, np.loadtxt(cf)])
    else:
      try:
        self.chain = np.loadtxt(self.chain_file)
      except:
        print('Could not load file ', self.chain_file)
        return False
      if len(self.chain)==0:
        print('Empty chain file in ', self.outdir)
        return False
    burn = int(0.25*self.chain.shape[0])
    self.chain_burn = self.chain[burn:,:-4]

    if 'nmodel' in self.pars:
      self.ind_model = list(self.pars).index('nmodel')
      self.unique, self.counts = np.unique(np.round( \
                                 self.chain_burn[:, self.ind_model]), \
                                 return_counts=True)
      self.dict_real_counts = dict(zip(self.unique.astype(int),
                                       self.counts.astype(float)))
    else:
      self.ind_model = 0
      self.unique, self.counts, self.dict_real_counts = [None], None, None

    return True


  def _get_par_mask(self):
    """ Get an array mask to select only parameters chosen with --par """
    if self.opts.par is not None:
      masks = list()
      for pp in self.opts.par:
        masks.append( [True if pp in label else False for label in self.pars] )
      self.par_mask = np.sum(masks, dtype=bool, axis=0)
    else:
      self.par_mask = np.repeat(True, len(self.pars))

  def _make_noisefiles(self):
    if self.opts.noisefiles:
      make_noise_files(self.psr_dir, self.chain_burn, self.pars,
                       outdir = self.outdir_all + '/noisefiles/')

  def _get_credible_levels(self):
    if self.opts.credlevels:
      make_noise_files(self.psr_dir, self.chain_burn, self.pars,
                       outdir = self.outdir_all + '/noisefiles/',
                       suffix = 'credlvl', method='credlvl')

  def _reset_covm(self):
    self.covm = np.empty((0,0))
    self.covm_pars = np.array([])
    self.covm_repeating_pars = np.array([])

  def _save_covm(self):
    if self.opts.covm:
      out_dict = {
                 'covm': self.covm,
                 'covm_pars': self.covm_pars,
                 'covm_repeating_pars': self.covm_repeating_pars,
                 }
      with open(self.outdir_all+'covm_all.pkl', 'wb') as handle:
        pickle.dump(out_dict, handle, protocol=pickle.HIGHEST_PROTOCOL)

      df = pd.DataFrame(self.covm, index=self.covm_pars, columns=self.covm_pars)
      df.to_csv(self.outdir_all+'covm_all.csv')

  def _get_covm(self):
    """
    Save available PTMCMCSampler covariance matrices in Pandas format,
    exclude repeating parameters.
    """
    if self.opts.covm:
      covm_pars_add = self.pars
      covm_add = np.load(self.outdir_all + self.psr_dir + '/cov.npy')
      common_pars = set(self.covm_pars) & set(self.pars)
      for cp in common_pars:
        if cp not in self.covm_repeating_pars:
          self.covm_repeating_pars = np.append(self.covm_repeating_pars, cp)
      for rp in self.covm_repeating_pars:
        if rp in covm_pars_add:
          mask_delete = covm_pars_add==rp
          covm_pars_add = covm_pars_add[~mask_delete]
          covm_add = covm_add[~mask_delete,:][:,~mask_delete]
        if rp in self.covm_pars:
          mask_delete = self.covm_pars==rp
          self.covm_pars = self.covm_pars[~mask_delete]
          self.covm = self.covm[~mask_delete,:][:,~mask_delete]
      self.covm_pars = np.concatenate([self.covm_pars, covm_pars_add])
      self.covm = sp.linalg.block_diag(self.covm, covm_add)

  def _separate_earliest(self):
    if self.opts.separate_earliest:
      chain_shape = self.chain.shape
      earliest_nlines = int(np.round(chain_shape[0] * \
                                     self.opts.separate_earliest))
      earliest_chain = self.chain[0:earliest_nlines,:]
      time_now = datetime.now().strftime("%Y%m%d%H%M%S")
      earliest_name = 'chain_' + time_now + '.txt'
      np.savetxt(self.outdir + earliest_name, earliest_chain)

      if self.opts.par is not None:
        earliest_name_par = 'chain_' + time_now + '_' + self.par_out_label + \
                            '.txt'
        mask_full_chain = np.append(self.par_mask, [True,True,True,True])
        earliest_chain_par = earliest_chain[:,mask_full_chain]
        np.savetxt(self.outdir + earliest_name_par, earliest_chain_par)
        np.savetxt(self.outdir + 'pars_' + self.par_out_label + '.txt', \
                   self.pars[self.par_mask], fmt="%s")

      shutil.copyfile(self.chain_file, self.chain_file+'.bckp')
      np.savetxt(self.chain_file, self.chain[earliest_nlines:,:])

      print('Earlier chain fraction (', self.opts.separate_earliest*100, \
            ' %) is separated, exiting.')
      exit()

  def _print_logbf(self):
    """ Print log Bayes factors (product-space) from PTMCMC on the screen """
    if self.opts.logbf:
      print('=====', self.psr_dir, ' model selection results', '=====')
      print('Samples in favor of models: ', self.dict_real_counts)
      if len(self.unique) > 1:
        count_by_pairs = list(itertools.combinations(sorted(self.unique), 2))
        for combination in count_by_pairs:
          logbf = np.log(self.dict_real_counts[combination[1]] / \
                         self.dict_real_counts[combination[0]])
          print('logBF for ', int(combination[1]), 'over ', \
                int(combination[0]),': ', logbf)


  def _make_corner_plot(self):
    """ Corner plot for a posterior distribution from the result """
    if self.opts.corner == 1:
      for jj in self.unique:
        if jj is not None:
          model_mask = np.round(self.chain_burn[:,self.ind_model]) == jj
        else:
          model_mask = np.repeat(True, self.chain_burn.shape[0])
        chain_plot = self.chain_burn[model_mask,:]
        chain_plot = chain_plot[:,self.par_mask]
        figure = corner(chain_plot, 30, labels=self.pars[self.par_mask])
        plt.savefig(self.outdir_all + '/' + self.psr_dir + '_corner_' + \
                    str(jj) + '_' + self.par_out_label + '.png')
        plt.close()
    elif self.opts.corner == 2:
      cobj = ChainConsumer()
      pars = self.pars.astype(str)
      pars = np.array(['$'+pp+'$' for pp in pars],dtype=str)
      for jj in self.unique:
        if jj is not None:
          model_mask = np.round(self.chain_burn[:,self.ind_model]) == jj
        else:
          model_mask = np.repeat(True, self.chain_burn.shape[0])
        chain_plot = self.chain_burn[model_mask,:]
        chain_plot = chain_plot[:,self.par_mask]
        cobj.add_chain(chain_plot, name=str(jj),
                       parameters=pars[self.par_mask].tolist())
      cobj.configure(serif=True, label_font_size=12, tick_font_size=12,
                     legend_color_text=False, legend_artists=True)
      corner_name = self.outdir_all + '/' + self.psr_dir + '_' + \
                    self.par_out_label + '_corner.png'
      fig = cobj.plotter.plot(filename=corner_name)
      plt.close()

  def _make_chain_plot(self):
    """ MCMC chain plots (evolution in time) """
    if self.opts.chains:
       thin_factor = 200
       x_tiles = np.floor(len(self.pars)**0.5)
       y_tiles = np.ceil(len(self.pars)/x_tiles)
       plt.figure(figsize=[6.4*x_tiles,4.8*y_tiles])
       for pp, par in enumerate(self.pars):
          plt.subplot(x_tiles, y_tiles, pp + 1)
          cut_chain = self.chain[::int(self.chain[:,pp].size/thin_factor),pp]
          plt.plot(cut_chain,label=par.replace('_','\n'))
          plt.legend()
          plt.xlabel('Thinned MCMC iterations')
          plt.ylabel('Value')
       plt.subplots_adjust(wspace=0.)
       plt.tight_layout()
       plt.savefig(self.outdir_all + '/' + self.psr_dir + '_samples_trace_' + \
                   '.png')
       plt.close()

class OptimalStatisticWarp(EnterpriseWarpResult):
  def __init__(self, opts):
    super(OptimalStatisticWarp, self).__init__(opts)
    self.interpret_opts_result()
    self.optstat_orfs = list(self.opts.optimal_statistic_orfs.split(','))
    self.optstat_nsamp = self.opts.optimal_statistic_nsamples
    self._get_pta()

  def main_pipeline(self):

    for psr_dir in self.psr_dirs:

      self.psr_dir = psr_dir
      success = self._scan_psr_output()
      if not success:
        continue

      success = self.load_chains()
      if not success:
        continue

      if self.opts.load_optimal_statistic_results == 1:
        try:
          self.load_results()
        except FileNotFoundError:
          self._add_optimalstatistics(method = 'mode')
          self._marginalise_ostat()
          self._avg_ostat_bins()
          self.dump_results()
      else:
        self._add_optimalstatistics(method = 'mode')
        self._marginalise_ostat()
        self._avg_ostat_bins()
        self.dump_results()

      self.plot_os_orf()
      self.plot_noisemarg_os()


      return True

  def load_chains(self):
    """ Loading PTMCMC chains """
    if self.opts.load_separated:
      self.chain = np.empty((0,len(self.pars)))
      for ii, cf in enumerate(self.chain_file):
        if ii==0:
          self.chain = np.loadtxt(cf)
        else:
          self.chain = np.concatenate([self.chain, np.loadtxt(cf)])
    else:
      try:
        self.chain = np.loadtxt(self.chain_file)
      except:
        print('Could not load file ', self.chain_file)
        return False
      if len(self.chain)==0:
        print('Empty chain file in ', self.outdir)
        return False
    burn = int(0.25*self.chain.shape[0])
    self.chain_burn = self.chain[burn:,:-4]

    if 'nmodel' in self.pars:
      self.ind_model = list(self.pars).index('nmodel')
      self.unique, self.counts = np.unique(np.round( \
                                 self.chain_burn[:, self.ind_model]), \
                                 return_counts=True)
      self.dict_real_counts = dict(zip(self.unique.astype(int),
                                       self.counts.astype(float)))
    else:
      self.ind_model = 0
      self.unique, self.counts, self.dict_real_counts = [None], None, None

    if 'gw_log10_A' not in self.pars:
      raise AttributeError('Uncorrelated common noise amplitude must be\
                            in parameter list!')
    self.ind_gw_log10_A = list(self.pars).index('gw_log10_A')
    self.gw_log10_A = self.chain_burn[:, self.ind_gw_log10_A]

    return True

  def interpret_opts_result(self):
    if os.path.isdir(self.opts.result):
      raise ValueError("--result should be a parameter file for \
                        optimal statistic")
    elif os.path.isfile(self.opts.result):
      if self.opts.load_custom_model == 1:
        custom_ppta_models = load_custom_ppta_model()
      else:
        custom_ppta_models = None
      self.params = enterprise_warp.Params(self.opts.result, init_pulsars=True,\
                                           custom_models_obj=custom_ppta_models)
      self.psrs = self.params.psrs
      #might want to include custom models support here
      self.outdir_all = self.params.out + self.params.label_models + '_' + \
                        self.params.paramfile_label + '/'

  def _get_pta(self):
    #hard-coding in choice of model 0 here
    self.pta = enterprise_warp.init_pta(self.params)\
               [self.opts.optimal_statistic_nmodel]

  def _add_optimalstatistics(self, method='mode', chain_idx = 0):
    optstat_dict = {}

    if method == 'samp':
      #make noise dict from chain sample
      os_params = dict(zip(self.pars, self.chain_burn[chain_idx]))
    elif method == 'mode' or method == 'median':
      #make noise dict from max post or max likelihood / whatever method
      os_params = make_noise_dict(self.psr_dir,self.chain_burn,self.pars,\
                                  method = method, recompute = False)

    for orf in self.optstat_orfs:
      print('Computing optimal statistic for {} ORF'.format(orf))
      _os = OptStat(self.params.psrs, pta = self.pta, orf = orf)
      _xi, _rho, _sig, _OS, _OS_sig = _os.compute_os(params=os_params)

      result = OptimalStatisticResult(_os, os_params, _xi, _rho, _sig, _OS, \
                                      _OS_sig)
      optstat_dict[orf] = result

    if method == 'samp':
        return optstat_dict #this is probably useless
    else:
        self.OptimalStatisticResults = optstat_dict
        #this is a representative optimal statistic
        return True


  def _marginalise_ostat(self):

    for orf in self.optstat_orfs:
      print("Computing noise-marginalised optimal statistic for {}".format(orf))
      _osr = self.OptimalStatisticResults[orf]
      _os = _osr.OptimalStatistic

      _noisemarg_os = np.zeros(self.optstat_nsamp)
      _noisemarg_os_err = np.zeros(self.optstat_nsamp)

      samp_indices = np.random.randint(0, \
                                       self.chain_burn.shape[0], \
                                       size = self.optstat_nsamp \
                                      )
      for ii in range(self.optstat_nsamp):
          chain_idx = samp_indices[ii]
          os_params = dict(zip(self.pars, self.chain_burn[chain_idx]))
          _xi, _rho, _sig, _OS, _OS_sig = _os.compute_os(params=os_params)
          #_ostat_dict = self._compute_optimalstatistic(method = 'samp', \
                                                      #  chain_idx = \
                                                      #  samp_indices[ii] \
                                                      # )
          _noisemarg_os[ii] = _OS
          _noisemarg_os_err[ii] = _OS_sig

      _osr.add_marginalised(_noisemarg_os, _noisemarg_os_err)

  def _avg_ostat_bins(self):
    for orf, _osr in self.OptimalStatisticResults.items():
      _osr.add_avg_ostat_bins(len(self.params.psrs))

  def plot_os_orf(self):

    orf_funcs = {'hd': get_HD_curve, \
                 'dipole': get_dipole_curve, \
                 'monopole': get_monopole_curve
                }


    color_dict = {'hd': 'C3', \
                  'dipole': 'C2', \
                  'monopole': 'C0'\
                 }

    default_linewidth = 0.8
    highlight_linewidth = 1.8

    _orf = self.optstat_orfs[0]
    _osr = self.OptimalStatisticResults[_orf]

    _xi_avg = _osr.xi_avg
    _rho_avg = _osr.rho_avg
    _xi_err = _osr.xi_err
    _sig_avg = _osr.sig_avg
    _OS = _osr.OS
    fig, ax = plt.subplots(1, 1, figsize = (3.25, 2.008))
    (_, caps, _) = ax.errorbar(_xi_avg,\
                               _rho_avg,\
                               xerr = _xi_err,\
                               yerr = _sig_avg,\
                               marker = 'o',\
                               ls = '', \
                               color = 'k', ##4FC3F7' \
                               fmt = 'o',\
                               capsize = 4,\
                               elinewidth = 1.2\
                              )


    zeta = np.linspace(0.001, np.pi, 200)

    for __orf in self.optstat_orfs:
      curve = orf_funcs[__orf]
      orf_curve = curve(zeta)
      __OS = self.OptimalStatisticResults[__orf].OS

      # if __orf == '_orf':
      #   linewidth = highlight_linewidth
      # else:
      #   linewidth = default_linewidth
      linewidth = highlight_linewidth

      ax.plot(zeta, __OS*orf_curve, \
              linestyle = '--', \
              color = color_dict[__orf], \
              linewidth = linewidth\
             )

    ax.set_xlim(0, np.pi)
    ylo, yhi = ax.get_ylim()
    m = np.amax([np.abs(ylo), np.abs(yhi)])
    ax.set_ylim(-m, m)
    ax.set_xlabel(r'$\zeta$ (rad)')
    ax.set_ylabel(r'$\hat{{A}}^2 \Gamma_{{ab}}(\zeta)$')
    ax.minorticks_on()
    fig.tight_layout()
    figname = self.outdir_all + '/' + self.psr_dir + '_os_orf_' + \
              self.par_out_label + '.png'
    print(figname)
    plt.savefig(figname, bbox_inches = 'tight', dpi = 300)
    plt.close(fig)

    return True

  def plot_noisemarg_os(self):
    from astropy.visualization import hist as a_hist
    #plot OS S/N
    color_dict = {'hd': 'C3', \
                  'dipole': 'C2', \
                  'monopole': 'C0'\
                 }

    fig1, ax1 = plt.subplots(1, 1, figsize = (3.25, 2.008))
    fig2, ax2 = plt.subplots(1, 1, figsize = (3.25, 2.008))
    for orf, _osr in self.OptimalStatisticResults.items():
      _noisemarg_os = _osr.marginalised_os
      _noisemarg_os_err = _osr.marginalised_os_err
      _color = color_dict[orf]
      _os = _osr.OS
      _os_err = _osr.OS_err
      a_hist(_noisemarg_os/_noisemarg_os_err, \
             histtype = 'step', \
             color = _color, \
             label = orf, \
             density = True, \
             ax = ax1, \
             bins = 'knuth' \
            )

      ax1.axvline(np.mean(_noisemarg_os/_noisemarg_os_err), \
                  linestyle = '--', \
                  color = _color, \
                  linewidth = 0.8 \
                 )

      ax1.axvline(_os/_os_err, \
                  linestyle = '-.', \
                  color = _color, \
                  linewidth = 0.8 \
                 )

      if orf == 'monopole':
        bins = 'blocks'
      else:
        bins = 'knuth'

      a_hist(_noisemarg_os, \
             histtype = 'step', \
             color = _color, \
             label = orf, \
             density = True, \
             ax = ax2, \
             bins = bins \
            )

      ax2.axvline(np.mean(_noisemarg_os), \
                  linestyle = '--', \
                  color = _color, \
                  linewidth = 0.8, \
                 )

      ax2.axvline(_os, \
                  linestyle = '-.', \
                  color = _color, \
                  linewidth = 0.8
                 )

    ax1.legend(fontsize = 9)
    ax1.set_xlabel('SNR')
    ax1.set_ylabel('Probability density')
    ax1.minorticks_on()
    fig1.savefig(self.outdir_all + '/' + self.psr_dir + '_os_SNR_' +  '_' +\
                 self.par_out_label + '.png', dpi = 300, bbox_inches = 'tight')
    #plt.close(fig1)

    samp_indices = np.random.randint(0, \
                                     self.chain_burn.shape[0], \
                                     size = self.optstat_nsamp \
                                    )

    a_hist(((10.0**(self.gw_log10_A))**2.0)[samp_indices], \
           histtype = 'step', \
           color = '0.5', \
           label = 'uncorrelated', \
           density = True, \
           ax = ax2, \
           bins = 'knuth' \
          )

    ax2.axvline((10.0**(np.mean(self.gw_log10_A)))**2.0, linestyle = '--', \
                color = '0.5', linewidth = 0.8)
    ax2.legend(fontsize = 9)
    ax2.set_xlabel('$\hat{{A}}^{{2}}$ & ${{A}}^{{2}}_{{\mathrm{{CP}}}}$')
    ax2.set_ylabel('Probability density')
    ax2.set_yscale('log')
    #ax2.set_xlim(-2.0E-29, 8E-29)
    ax2.minorticks_on()
    fig2.savefig(self.outdir_all + '/' + self.psr_dir + '_os_A2_' + \
                 '_' + self.par_out_label + '.png', dpi = 300, \
                 bbox_inches = 'tight')
    plt.close(fig2)
    plt.close(fig1)

  def dump_results(self):
    fname = self.outdir_all + '/' + self.psr_dir + '_os_results.pkl'
    with open(fname, 'wb') as _file:
      dump_struct = dict()
      for _orf in self.optstat_orfs:

        _result = self.OptimalStatisticResults[_orf]
        orf_dump = {'params': _result.params, \
                    'xi':    _result.xi, \
                    'rho':   _result.rho, \
                    'sig':   _result.sig, \
                    'OS':    _result.OS, \
                    'OS_err': _result.OS_err, \
                    'marginalised_os': _result.marginalised_os, \
                    'marginalised_os_err': _result.marginalised_os_err, \
                    'xi_avg': _result.xi_avg, \
                    'xi_err': _result.xi_err, \
                    'rho_avg': _result.rho_avg, \
                    'sig_avg': _result.sig_avg
        }

        dump_struct[_orf] = orf_dump

      pickle.dump(dump_struct, _file)

    return True

  def load_results(self):
    fname = self.outdir_all + '/' + self.psr_dir + '_os_results.pkl'
    print('Attempting to open optimal statistics results in {}'.format(fname))
    _file = open(fname, 'rb')
    _OptimalStatisticResults = pickle.load(_file)

    optstat_dict = dict()

    for _orf, _dump in _OptimalStatisticResults.items():
      print('Loading optimal statistic results for {} ORF'.format(_orf))
      if self.opts.nopta == 1: #don't initiate PTA or OS object
        _os = 'lmao'
      else:
        _os = OptStat(self.params.psrs, pta = self.pta, orf = _orf)

      result = OptimalStatisticResult(_os, _dump['params'], \
                                           _dump['xi'], \
                                           _dump['rho'], \
                                           _dump['sig'], \
                                           _dump['OS'], \
                                           _dump['OS_err'])

      result.add_marginalised(_dump['marginalised_os'], \
                              _dump['marginalised_os_err'])
      result.add_avg_ostat_bins(len(self.params.psrs), \
                                _dump['xi_avg'], \
                                _dump['xi_err'], \
                                _dump['rho_avg'], \
                                _dump['sig_avg'])
      optstat_dict[_orf] = result


    self.OptimalStatisticResults = optstat_dict
    return True


class BilbyWarpResult(EnterpriseWarpResult):

  def __init__(self, opts):
    super(BilbyWarpResult, self).__init__(opts)

  def get_chain_file_name(self):
      label = os.path.basename(os.path.normpath(self.params.out))
      if os.path.isfile(self.outdir + '/' + label + '_result.json'):
        self.chain_file = self.outdir + '/' + label + '_result.json'
      else:
        self.chain_file = None
        print('Could not find chain file in ',self.outdir)

      if self.opts.info and self.chain_file is not None:
        print('Available chain file ', self.chain_file, '(',
              int(np.round(os.path.getsize(self.chain_file)/1e6)), ' Mb)')

  def load_chains(self):
    """ Loading Bilby result """
    try:
      self.result = br.read_in_result(filename=self.chain_file)
    except:
      print('Could not load file ', self.chain_file)
      return False
    self.chain = np.array(self.result.posterior)
    self.chain_burn = self.chain
    self.pars = self.result.parameter_labels
    return True

  def get_pars(self):
    return

  def _make_corner_plot(self):
    """ Corner plot for a posterior distribution from the result """
    if self.opts.corner == 1:
      self.result.plot_corner()
    else:
      raise ValueError('Only --corner 1 is supported for Bilby.')

def main():
  """
  The pipeline script
  """

  opts = parse_commandline()

  if opts.custom_models is not None and opts.custom_models_py is not None:
    import importlib
    spec = importlib.util.spec_from_file_location("custom_models_obj", \
                                                  opts.custom_models_py)
    cmod = importlib.util.module_from_spec(spec)
    spec.loader.exec_module(cmod)
    custom_models_obj = cmod.__dict__[opts.custom_models]
  elif opts.custom_models is None and opts.custom_models_py is None:
    custom_models_obj = None
  else:
    raise ValueError('Please set both --custom_models and --custom_models_obj')

  if opts.bilby:
    result_obj = BilbyWarpResult(opts)
  elif opts.optimal_statistic:
    print('running OS analysis')
    result_obj = OptimalStatisticWarp(opts)
  else:
    result_obj = EnterpriseWarpResult(opts, custom_models_obj=custom_models_obj)

  result_obj.main_pipeline()

if __name__=='__main__':
  main()<|MERGE_RESOLUTION|>--- conflicted
+++ resolved
@@ -95,7 +95,7 @@
                     analysis.",
                     default = 1000, type = int)
 
-  parser.add_option("-M", "--optimal_statistic_nmodel", help = "Set which \
+  parser.add_option("-I", "--optimal_statistic_nmodel", help = "Set which \
                     model index will be used for optimal statistic",
                     default = 0, type = int)
 
@@ -104,7 +104,7 @@
                     any results. (1/0)",
                     default = 0, type = int)
 
-  parser.add_option("-P", "--nopta", help = "Do not initiate PTA object or\
+  parser.add_option("--nopta", help = "Do not initiate PTA object or\
                     Optimal Statistic object. Useful if just replotting premade\
                     OptStat results. (1/0)",
                     default = 0, type = int)
@@ -113,11 +113,6 @@
   parser.add_option("-y", "--bilby", help="Load bilby result", \
                     default=0, type=int)
 
-<<<<<<< HEAD
-  parser.add_option("--load_custom_model", help="Load in custom PPTA DR2 models", \
-                      default=0, type=int)
-
-=======
   parser.add_option("-P", "--custom_models_py", help = "Full path to a .py \
                     file with custom enterprise_warp model object, derived \
                     from enterprise_warp.StandardModels. It is only needed to \
@@ -129,7 +124,6 @@
   parser.add_option("-M", "--custom_models", help = "Name of the custom \
                     enterprise_warp model object in --custom_models_py.",
                     default = None, type = str)
->>>>>>> 0cbfc6e2
 
   opts, args = parser.parse_args()
 
@@ -774,12 +768,8 @@
       raise ValueError("--result should be a parameter file for \
                         optimal statistic")
     elif os.path.isfile(self.opts.result):
-      if self.opts.load_custom_model == 1:
-        custom_ppta_models = load_custom_ppta_model()
-      else:
-        custom_ppta_models = None
       self.params = enterprise_warp.Params(self.opts.result, init_pulsars=True,\
-                                           custom_models_obj=custom_ppta_models)
+                                           custom_models_obj=self.custom_models_obj)
       self.psrs = self.params.psrs
       #might want to include custom models support here
       self.outdir_all = self.params.out + self.params.label_models + '_' + \
@@ -1146,7 +1136,7 @@
     result_obj = BilbyWarpResult(opts)
   elif opts.optimal_statistic:
     print('running OS analysis')
-    result_obj = OptimalStatisticWarp(opts)
+    result_obj = OptimalStatisticWarp(opts, custom_models_obj=custom_models_obj)
   else:
     result_obj = EnterpriseWarpResult(opts, custom_models_obj=custom_models_obj)
 
